--- conflicted
+++ resolved
@@ -1,22 +1,10 @@
-<<<<<<< HEAD
-import OlFeature from 'ol/Feature.js';
-import Feature from 'ol/Feature.js';
-import { type FeatureLoader } from 'ol/featureloader.js';
-import { type Geometry } from 'ol/geom.js';
-import { Projection, transformExtent } from 'ol/proj.js';
-import { type Extent } from 'ol/extent.js';
-import VectorSource, { type LoadingStrategy } from 'ol/source/Vector.js';
-import { type LoadFunction } from 'ol/Tile.js';
-import VectorTileSource from 'ol/source/VectorTile.js';
-import VectorTile from 'ol/VectorTile.js';
-=======
 import type OlFeature from 'ol/Feature.js';
 import type Feature from 'ol/Feature.js';
 import type { LoadFunction } from 'ol/Tile.js';
 import type VectorTile from 'ol/VectorTile.js';
 import type { Extent } from 'ol/extent.js';
 import type { FeatureLoader } from 'ol/featureloader.js';
->>>>>>> 24e9acf1
+import { type Geometry } from 'ol/geom.js'
 import { all } from 'ol/loadingstrategy.js';
 import { type Projection, transformExtent } from 'ol/proj.js';
 import type VectorSource from 'ol/source/Vector.js';

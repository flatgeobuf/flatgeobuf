--- conflicted
+++ resolved
@@ -48,7 +48,6 @@
             }
         }
 
-<<<<<<< HEAD
         public static void WriteHeader(Stream output, GeometryType geometryType, IList<ColumnMeta> columns = null) {
             output.Write(Constants.MagicBytes);
             var header = BuildHeader(0, geometryType, columns, null);
@@ -76,20 +75,6 @@
                 case TypeCode.String: return ColumnType.String;
                 default: throw new ApplicationException("Unknown type");
             }
-=======
-        private static ColumnType ToColumnType(Type type) {
-            return (Type.GetTypeCode(type)) switch
-            {
-                TypeCode.Byte => ColumnType.UByte,
-                TypeCode.SByte => ColumnType.Byte,
-                TypeCode.Boolean => ColumnType.Bool,
-                TypeCode.Int32 => ColumnType.Int,
-                TypeCode.Int64 => ColumnType.Long,
-                TypeCode.Double => ColumnType.Double,
-                TypeCode.String => ColumnType.String,
-                _ => throw new ApplicationException("Unknown type"),
-            };
->>>>>>> 7d9905f2
         }
 
         public static FeatureCollection Deserialize(byte[] bytes, byte dimensions = 2) {
